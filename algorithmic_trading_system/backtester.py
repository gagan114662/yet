--- conflicted
+++ resolved
@@ -2,72 +2,106 @@
 import json
 import os
 from typing import Dict
-<<<<<<< HEAD
-from .strategy_utils import Strategy # Assuming Strategy is in strategy_utils.py
-from . import config # To access Lean CLI configurations
-=======
 from datetime import datetime
-from quantconnect_integration.rd_agent_qc_bridge import QuantConnectIntegration
-# from strategy_utils import Strategy # No longer needed, using dict for strategy_idea
-
-# Assuming strategy_utils is in the same directory or accessible in PYTHONPATH
-# For the main application, ensure algorithmic_trading_system is in PYTHONPATH
-# or use relative imports if this becomes part of a larger package.
-
->>>>>>> 4fde6f43
+try:
+    from quantconnect_integration.rd_agent_qc_bridge import QuantConnectIntegration
+except ImportError:
+    print("Warning: QuantConnect integration not available. Falling back to basic Lean CLI.")
+    QuantConnectIntegration = None
+import config # To access Lean CLI configurations
 
 class Backtester:
     def __init__(self):
         """
-<<<<<<< HEAD
-        Initializes the Backtester.
-        Loads Lean CLI configuration and sets up paths.
+        Initializes the Backtester with QuantConnect integration if available,
+        otherwise falls back to basic Lean CLI setup.
         """
-        self.lean_cli_user_id = config.LEAN_CLI_USER_ID
-        self.lean_cli_api_token = config.LEAN_CLI_API_TOKEN
-        self.lean_cli_path = config.LEAN_CLI_PATH
-        self.temp_lean_project_path = "lean_workspace/TempBacktestStrategy"
-        # Ensure the base workspace directory exists
-        os.makedirs("lean_workspace", exist_ok=True)
-
-=======
-        Initializes the Backtester with QuantConnectIntegration.
-        """
-        self.qc_integration = QuantConnectIntegration()
->>>>>>> 4fde6f43
+        # Try to use QuantConnect integration first
+        if QuantConnectIntegration:
+            try:
+                self.qc_integration = QuantConnectIntegration()
+                self.use_qc_integration = True
+                print("Using QuantConnect integration for backtesting.")
+            except Exception as e:
+                print(f"Failed to initialize QuantConnect integration: {e}")
+                self.use_qc_integration = False
+        else:
+            self.use_qc_integration = False
+            
+        # Fallback to basic Lean CLI setup
+        if not self.use_qc_integration:
+            self.lean_cli_user_id = config.LEAN_CLI_USER_ID
+            self.lean_cli_api_token = config.LEAN_CLI_API_TOKEN
+            self.lean_cli_path = config.LEAN_CLI_PATH
+            self.temp_lean_project_path = "lean_workspace/TempBacktestStrategy"
+            # Ensure the base workspace directory exists
+            os.makedirs("lean_workspace", exist_ok=True)
+            print("Using basic Lean CLI for backtesting.")
 
     def backtest_strategy(self, strategy_idea: Dict) -> Dict:
         """
-<<<<<<< HEAD
-        Backtests a strategy using Lean CLI.
-=======
-        Backtests a strategy idea using QuantConnect LEAN engine.
->>>>>>> 4fde6f43
+        Backtests a strategy using either QuantConnect integration or basic Lean CLI.
 
         Args:
             strategy_idea: A dictionary containing the strategy definition.
 
         Returns:
-<<<<<<< HEAD
             A dictionary containing performance metrics or error information.
         """
-        print(f"Backtesting strategy ID: {strategy.id}, Type: {strategy.type}, Params: {strategy.parameters} using Lean CLI.")
-
-        # --- Prepare Strategy File ---
-        # For now, using a default strategy code as strategy.get_code() is not available.
-        default_strategy_code = """
-from AlgorithmImports import *
-class DefaultQCAlgorithm(QCAlgorithm):
-    def Initialize(self):
-        self.SetStartDate(2023, 10, 1)
-        self.SetEndDate(2023, 10, 11) # Short period for faster testing
-        self.SetCash(100000)
-        self.AddEquity("SPY", Resolution.Daily)
-    def OnData(self, data):
-        if not self.Portfolio.Invested:
-            self.SetHoldings("SPY", 1)
-"""
-        strategy_code = default_strategy_code # Replace with strategy.get_code() when available
+        strategy_name = strategy_idea.get('name', 'UnnamedStrategy')
+        print(f"Backtesting strategy: {strategy_name}")
+        
+        # Use QuantConnect integration if available
+        if self.use_qc_integration:
+            return self._backtest_with_qc_integration(strategy_idea)
+        else:
+            return self._backtest_with_lean_cli(strategy_idea)
+    
+    def _backtest_with_qc_integration(self, strategy_idea: Dict) -> Dict:
+        """Backtest using QuantConnect integration."""
+        strategy_name = strategy_idea.get('name', 'UnnamedStrategy').replace(' ', '_')
+        unique_project_name = f"{strategy_name}_{datetime.now().strftime('%Y%m%d_%H%M%S_%f')}"
+
+        print(f"Preparing to backtest strategy: {unique_project_name}")
+        print(f"Strategy details: {strategy_idea}")
+
+        try:
+            # 1. Create a LEAN project directory
+            print(f"Attempting to create LEAN project: {unique_project_name}")
+            project_path = self.qc_integration.create_lean_project(project_name=unique_project_name)
+            print(f"LEAN project created at: {project_path}")
+
+            # 2. Generate strategy code from the idea
+            print("Generating strategy code...")
+            strategy_code = self.qc_integration.generate_strategy_code(strategy_idea)
+
+            # 3. Run the backtest
+            print(f"Running backtest for project: {unique_project_name} at path: {project_path}...")
+            results = self.qc_integration.run_backtest(strategy_code, project_path)
+
+            if "error" in results:
+                print(f"Warning: Backtest for {unique_project_name} encountered an error: {results['error']}")
+            else:
+                print(f"Backtest completed for {unique_project_name}. Results: {results}")
+
+            return results
+
+        except Exception as e:
+            print(f"An unexpected error occurred during backtesting strategy {unique_project_name}: {e}")
+            return {
+                "error": str(e),
+                "details": "Exception in Backtester._backtest_with_qc_integration",
+                "project_name": unique_project_name,
+                "strategy_idea": strategy_idea
+            }
+    
+    def _backtest_with_lean_cli(self, strategy_idea: Dict) -> Dict:
+        """Backtest using basic Lean CLI."""
+        strategy_name = strategy_idea.get('name', 'UnnamedStrategy')
+        print(f"Backtesting strategy: {strategy_name} using basic Lean CLI.")
+
+        # Generate strategy code from strategy_idea
+        strategy_code = self._generate_strategy_code_from_idea(strategy_idea)
 
         try:
             os.makedirs(self.temp_lean_project_path, exist_ok=True)
@@ -88,55 +122,40 @@
             print(f"Error writing strategy or config files: {e}")
             return {
                 'error': 'File system error preparing Lean project', 'details': str(e),
-                'annual_return': 0, 'max_drawdown': -1, 'sharpe_ratio': 0, 'win_rate': 0, 'trades_executed': 0
+                'cagr': 0, 'max_drawdown': 1, 'sharpe_ratio': 0, 'avg_profit': 0, 'total_trades': 0
             }
 
         # --- Construct Lean CLI Command ---
-        # Adjust output_dir if Lean CLI saves files there instead of stdout
         output_dir = os.path.join(self.temp_lean_project_path, "lean_output")
-        os.makedirs(output_dir, exist_ok=True) # Ensure output directory exists
-
-        # Command structure: lean backtest <project> --output <output_path_for_results_json> --json
-        # The --json flag is key. Some versions of Lean CLI might output JSON to stdout,
-        # others might save it in the --output path. We'll first try to parse stdout.
-        # If that fails, we'll look for a results.json in the output_dir.
-        # The project path should be the directory containing main.py and config.json
+        os.makedirs(output_dir, exist_ok=True)
+
         command = [
             self.lean_cli_path,
             "backtest",
-            self.temp_lean_project_path, # Path to the project directory
-            "--output", output_dir,      # Directory where Lean stores detailed results
-            "--json"                     # Request JSON output (hopefully to stdout or a known file)
+            self.temp_lean_project_path,
+            "--output", output_dir,
+            "--json"
         ]
 
         print(f"Executing Lean CLI command: {' '.join(command)}")
 
         # --- Execute Command ---
         try:
-            # Environment variables for Lean (if needed, typically for cloud operations or specific auth)
-            # For local backtesting with a pre-configured CLI, this might not be strictly necessary
-            # but good to keep in mind. User ID and API Token are more for cloud.
             env = os.environ.copy()
-            # env["QC_USER_ID"] = self.lean_cli_user_id # Example if needed
-            # env["QC_API_TOKEN"] = self.lean_cli_api_token # Example if needed
-
-            process = subprocess.run(command, capture_output=True, text=True, env=env, check=False) # check=False to handle errors manually
+            process = subprocess.run(command, capture_output=True, text=True, env=env, check=False)
 
             if process.returncode != 0:
                 print(f"Error executing Lean CLI: {process.stderr}")
-                # Attempt to read results.json even if CLI reports error, as it might contain partial data or error details
-                # This is a fallback, primary expectation is stdout or success.
                 results_json_path = self.find_results_json(output_dir)
                 if results_json_path:
                     print(f"Attempting to parse results from {results_json_path} despite CLI error.")
                     return self.parse_lean_results_from_file(results_json_path, process.stderr)
                 return {
                     'error': 'Lean CLI execution failed', 'details': process.stderr,
-                    'annual_return': 0, 'max_drawdown': -1, 'sharpe_ratio': 0, 'win_rate': 0, 'trades_executed': 0
+                    'cagr': 0, 'max_drawdown': 1, 'sharpe_ratio': 0, 'avg_profit': 0, 'total_trades': 0
                 }
 
             # --- Parse Results ---
-            # Try parsing stdout first
             if process.stdout:
                 try:
                     lean_results_data = json.loads(process.stdout)
@@ -144,11 +163,10 @@
                     return self.parse_metrics_from_lean_json(lean_results_data, process.stdout)
                 except json.JSONDecodeError as e:
                     print(f"Failed to parse JSON from Lean CLI stdout: {e}. Stdout was: {process.stdout[:500]}...")
-                    # Fallback: Check if results.json was created in the output directory
-
-            # Fallback: look for results.json in the output directory or project's backtests folder
+
+            # Fallback: look for results.json in the output directory
             results_json_path = self.find_results_json(output_dir)
-            if not results_json_path: # If not in output_dir, check standard backtest location
+            if not results_json_path:
                 project_backtests_dir = os.path.join(self.temp_lean_project_path, "backtests")
                 results_json_path = self.find_results_json(project_backtests_dir)
 
@@ -156,54 +174,164 @@
                 print(f"Parsing Lean CLI output from file: {results_json_path}")
                 return self.parse_lean_results_from_file(results_json_path)
             else:
-                print(f"Lean CLI stdout was not JSON, and no results.json found in {output_dir} or project backtests.")
+                print(f"Lean CLI stdout was not JSON, and no results.json found.")
                 return {
                     'error': 'Lean CLI output not JSON and results.json not found', 'details': process.stdout[:1000],
-                    'annual_return': 0, 'max_drawdown': -1, 'sharpe_ratio': 0, 'win_rate': 0, 'trades_executed': 0
+                    'cagr': 0, 'max_drawdown': 1, 'sharpe_ratio': 0, 'avg_profit': 0, 'total_trades': 0
                 }
 
         except FileNotFoundError:
             print(f"Error: Lean CLI executable not found at '{self.lean_cli_path}'. Please check config.py.")
             return {
                 'error': 'Lean CLI executable not found', 'details': f"Path '{self.lean_cli_path}' is invalid.",
-                'annual_return': 0, 'max_drawdown': -1, 'sharpe_ratio': 0, 'win_rate': 0, 'trades_executed': 0
+                'cagr': 0, 'max_drawdown': 1, 'sharpe_ratio': 0, 'avg_profit': 0, 'total_trades': 0
             }
         except Exception as e:
             print(f"An unexpected error occurred during Lean CLI execution: {e}")
             return {
                 'error': 'Unexpected error during backtest', 'details': str(e),
-                'annual_return': 0, 'max_drawdown': -1, 'sharpe_ratio': 0, 'win_rate': 0, 'trades_executed': 0
-            }
+                'cagr': 0, 'max_drawdown': 1, 'sharpe_ratio': 0, 'avg_profit': 0, 'total_trades': 0
+            }
+
+    def _generate_strategy_code_from_idea(self, strategy_idea: Dict) -> str:
+        """Generate Lean algorithm code from strategy idea."""
+        strategy_type = strategy_idea.get('type', 'momentum')
+        start_date = strategy_idea.get('start_date', '2020,1,1')
+        end_date = strategy_idea.get('end_date', '2023,12,31')
+        lookback_period = strategy_idea.get('lookback_period', 20)
+        position_size = strategy_idea.get('position_size', 0.1)
+        universe_size = strategy_idea.get('universe_size', 50)
+        min_price = strategy_idea.get('min_price', 10.0)
+        min_volume = strategy_idea.get('min_volume', 1000000)
+        rebalance_frequency = strategy_idea.get('rebalance_frequency', 5)
+        
+        # Get strategy-specific logic
+        indicator_setup = strategy_idea.get('indicator_setup', '"rsi": self.RSI("SPY", 14)')
+        signal_generation_logic = strategy_idea.get('signal_generation_logic', '''
+indicators = self.indicators["SPY"]
+rsi = indicators["rsi"].Current.Value
+signal = 0
+if self.Securities["SPY"].Price > 0 and rsi < 30:
+    signal = 1
+elif rsi > 70:
+    signal = -1
+''')
+        
+        code = f'''
+from AlgorithmImports import *
+import random
+
+class GeneratedStrategy(QCAlgorithm):
+    def Initialize(self):
+        self.SetStartDate({start_date})
+        self.SetEndDate({end_date})
+        self.SetCash(100000)
+        
+        # Strategy parameters
+        self.lookback_period = {lookback_period}
+        self.position_size = {position_size}
+        self.universe_size = {universe_size}
+        self.min_price = {min_price}
+        self.min_volume = {min_volume}
+        self.rebalance_frequency = {rebalance_frequency}
+        
+        # Universe selection
+        self.UniverseSettings.Resolution = Resolution.Daily
+        self.AddUniverse(self.CoarseSelectionFunction)
+        
+        # Storage for indicators and data
+        self.indicators = {{}}
+        self.last_rebalance = datetime.min
+        self.rebalance_count = 0
+        
+    def CoarseSelectionFunction(self, coarse):
+        # Filter by price and volume
+        filtered = [x for x in coarse if x.Price > self.min_price and x.DollarVolume > self.min_volume]
+        
+        # Sort by dollar volume and take top stocks
+        sorted_by_dollar_volume = sorted(filtered, key=lambda x: x.DollarVolume, reverse=True)
+        return [x.Symbol for x in sorted_by_dollar_volume[:self.universe_size]]
+    
+    def OnSecuritiesChanged(self, changes):
+        # Add indicators for new securities
+        for security in changes.AddedSecurities:
+            symbol = security.Symbol
+            if symbol not in self.indicators:
+                self.indicators[symbol] = {{{indicator_setup}}}
+        
+        # Clean up removed securities
+        for security in changes.RemovedSecurities:
+            symbol = security.Symbol
+            if symbol in self.indicators:
+                del self.indicators[symbol]
+    
+    def OnData(self, data):
+        # Check if it's time to rebalance
+        if (self.Time - self.last_rebalance).days < self.rebalance_frequency:
+            return
+            
+        # Generate signals for each security
+        signals = {{}}
+        for symbol in self.indicators.keys():
+            if symbol in data and data[symbol] is not None:
+                try:
+{signal_generation_logic}
+                    signals[symbol] = signal
+                except:
+                    signals[symbol] = 0
+        
+        # Execute trades based on signals
+        if signals:
+            self.Rebalance(signals)
+            self.last_rebalance = self.Time
+            self.rebalance_count += 1
+    
+    def Rebalance(self, signals):
+        # Count positive signals for position sizing
+        positive_signals = [s for s in signals.values() if s > 0]
+        if not positive_signals:
+            self.Liquidate()
+            return
+            
+        # Calculate position size per stock
+        position_size_per_stock = self.position_size / len(positive_signals)
+        
+        # Liquidate positions without signals
+        for symbol in self.Portfolio.Keys:
+            if symbol not in signals or signals[symbol] <= 0:
+                if self.Portfolio[symbol].Invested:
+                    self.Liquidate(symbol)
+        
+        # Enter new positions
+        for symbol, signal in signals.items():
+            if signal > 0:
+                self.SetHoldings(symbol, position_size_per_stock)
+'''
+        
+        return code
 
     def find_results_json(self, search_dir: str) -> str | None:
-        """
-        Finds the 'results.json' file, typically the latest one if multiple backtests exist.
-        Lean CLI usually stores results in <output_dir>/<timestamp>/results.json or <project_dir>/backtests/<timestamp>/results.json
-        """
+        """Find the latest results.json file in the search directory."""
         if not os.path.isdir(search_dir):
             return None
 
         latest_time = 0
         results_file = None
 
-        # Option 1: results.json directly in search_dir (e.g. if --output points to a file, or a specific folder)
+        # Option 1: results.json directly in search_dir
         direct_results_json = os.path.join(search_dir, "results.json")
         if os.path.isfile(direct_results_json):
-            return direct_results_json # Found it directly
+            return direct_results_json
 
         # Option 2: Search in subdirectories (timestamped folders)
         for item in os.listdir(search_dir):
             item_path = os.path.join(search_dir, item)
             if os.path.isdir(item_path):
-                # Heuristic: timestamped folders are often numeric or date-like
-                # More robustly, find the most recently modified folder if names aren't predictable
                 current_results_json = os.path.join(item_path, "results.json")
                 if os.path.isfile(current_results_json):
                     try:
-                        # If directory name is a timestamp (e.g. "1678886400")
                         folder_time = int(item)
                     except ValueError:
-                        # Or use modification time of the results.json file itself
                         folder_time = os.path.getmtime(current_results_json)
 
                     if folder_time > latest_time:
@@ -212,8 +340,6 @@
 
         if results_file:
             print(f"Found results.json at: {results_file}")
-        else:
-            print(f"No results.json found in {search_dir} or its subdirectories.")
         return results_file
 
     def parse_lean_results_from_file(self, file_path: str, cli_stderr_if_any: str = None) -> Dict:
@@ -221,193 +347,79 @@
             with open(file_path, 'r') as f:
                 lean_results_data = json.load(f)
             print(f"Successfully parsed Lean CLI JSON output from file: {file_path}")
-            # Include stderr in the output if the CLI command itself had an error,
-            # but we still managed to parse a JSON file.
             full_output_for_debugging = f"File: {file_path}"
             if cli_stderr_if_any:
-                full_output_for_debugging += f"\nCLI Stderr:\n{cli_stderr_if_any}"
+                full_output_for_debugging += f"\\nCLI Stderr:\\n{cli_stderr_if_any}"
 
             return self.parse_metrics_from_lean_json(lean_results_data, full_output_for_debugging)
         except json.JSONDecodeError as e:
             print(f"Failed to parse JSON from Lean results file {file_path}: {e}")
             return {
                 'error': 'Failed to parse results.json', 'details': str(e),
-                'annual_return': 0, 'max_drawdown': -1, 'sharpe_ratio': 0, 'win_rate': 0, 'trades_executed': 0
+                'cagr': 0, 'max_drawdown': 1, 'sharpe_ratio': 0, 'avg_profit': 0, 'total_trades': 0
             }
         except IOError as e:
             print(f"Failed to read results.json file {file_path}: {e}")
             return {
                 'error': 'Failed to read results.json', 'details': str(e),
-                'annual_return': 0, 'max_drawdown': -1, 'sharpe_ratio': 0, 'win_rate': 0, 'trades_executed': 0
+                'cagr': 0, 'max_drawdown': 1, 'sharpe_ratio': 0, 'avg_profit': 0, 'total_trades': 0
             }
 
     def parse_metrics_from_lean_json(self, lean_data: Dict, raw_output_for_debugging: str) -> Dict:
-        """
-        Parses metrics from Lean's JSON output structure.
-        The exact keys depend on Lean's output format.
-        Common keys: 'SharpeRatio', 'CompoundingAnnualReturn', 'TotalTrades', 'WinRate', 'Drawdown'.
-        """
+        """Parse metrics from Lean's JSON output structure."""
         try:
-            # Example: Extracting common metrics. Adjust keys based on actual Lean output.
-            # These are common names but might vary (e.g. "Sharpe Ratio" vs "SharpeRatio")
-            # The 'statistics' dictionary within 'results' is a common place for these.
-            # Or they might be in a 'Strategy Equity' chart's summary.
-            # For overall backtest statistics, they are usually in a top-level dictionary like 'Statistics' or 'summary'.
-            # Let's assume the JSON output itself is the final backtest result dictionary.
-
-            # Default values for metrics
+            # Default values for metrics (matching config.py format)
             metrics = {
-                'annual_return': 0.0,
-                'max_drawdown': -1.0, # Indicate failure with -1
+                'cagr': 0.0,
+                'max_drawdown': 1.0, # Positive value where smaller is better
                 'sharpe_ratio': 0.0,
-                'win_rate': 0.0,
-                'trades_executed': 0,
-                'lean_cli_output': raw_output_for_debugging[:2000] # Store sample of output
-            }
-
-            # Actual Lean output parsing can be complex. The final summary is often in `oResults.Statistics`
-            # or similar. The exact structure can vary.
-            # Example: if results are flat in the JSON:
-            # metrics['sharpe_ratio'] = float(lean_data.get('Sharpe Ratio', lean_data.get('SharpeRatio', 0)))
-            # metrics['annual_return'] = float(lean_data.get('Compounding Annual Return', lean_data.get('CompoundingAnnualReturn', 0)))
-            # metrics['max_drawdown'] = float(lean_data.get('Drawdown', lean_data.get('Max Drawdown', -1))) # Ensure it's negative
-            # metrics['win_rate'] = float(lean_data.get('Win Rate', lean_data.get('WinRate', 0)))
-            # metrics['trades_executed'] = int(lean_data.get('Total Trades', lean_data.get('TotalTrades', 0)))
-
-            # A common structure for Lean CLI JSON output (especially with --json flag)
-            # is that `lean_data` directly contains the statistics dictionary.
-            # Or it might be nested, e.g., lean_data['statistics'] or lean_data['results']['Statistics']
-            # For this subtask, I'll assume the keys are directly available or in a "Statistics" dictionary.
-
-            stats = lean_data.get('Statistics', lean_data) # Try top-level, then 'Statistics' key
-
+                'avg_profit': 0.0,
+                'total_trades': 0,
+                'lean_cli_output': raw_output_for_debugging[:2000]
+            }
+
+            # Parse Lean output structure
+            stats = lean_data.get('Statistics', lean_data)
+
+            # Map Lean metrics to our format
             metrics['sharpe_ratio'] = float(stats.get('Sharpe Ratio', stats.get('SharpeRatio', 0.0)))
-            metrics['annual_return'] = float(stats.get('Compounding Annual Return', stats.get('CompoundingAnnualReturn', 0.0)))
-            # Max Drawdown in Lean is typically positive, so we make it negative.
+            metrics['cagr'] = float(stats.get('Compounding Annual Return', stats.get('CompoundingAnnualReturn', 0.0)))
+            
+            # Max Drawdown - ensure it's positive (smaller is better)
             max_drawdown_lean = float(stats.get('Drawdown', stats.get('Max Drawdown', stats.get('Maximum Drawdown', 1.0))))
-            metrics['max_drawdown'] = -abs(max_drawdown_lean) if max_drawdown_lean != 1.0 else -1.0 # Ensure negative, handle default
-
-            metrics['win_rate'] = float(stats.get('Win Rate', stats.get('WinRate', 0.0)))
-            metrics['trades_executed'] = int(stats.get('Total Trades', stats.get('TotalTrades', 0)))
-
-            # Additional check for required metrics, if some are absolutely critical
-            if metrics['sharpe_ratio'] == 0.0 and metrics['annual_return'] == 0.0 and metrics['trades_executed'] == 0:
-                 # This might indicate an empty or problematic backtest (e.g. no trades)
-                print("Warning: Parsed metrics seem to indicate no trading activity or problematic backtest.")
-
+            metrics['max_drawdown'] = abs(max_drawdown_lean) if max_drawdown_lean != 1.0 else 1.0
+            
+            # Calculate average profit per trade
+            total_trades = int(stats.get('Total Trades', stats.get('TotalTrades', 0)))
+            metrics['total_trades'] = total_trades
+            if total_trades > 0:
+                total_return = metrics['cagr']
+                metrics['avg_profit'] = total_return / total_trades if total_return != 0 else 0.0
 
             print(f"Parsed metrics: {metrics}")
             return metrics
 
-        except KeyError as e:
-            print(f"KeyError parsing Lean metrics: {e}. Data was: {str(lean_data)[:500]}")
-            return {
-                'error': 'KeyError parsing Lean metrics', 'details': str(e),
-                'annual_return': 0, 'max_drawdown': -1, 'sharpe_ratio': 0, 'win_rate': 0, 'trades_executed': 0,
+        except (KeyError, ValueError, TypeError) as e:
+            print(f"Error parsing Lean metrics: {e}. Data was: {str(lean_data)[:500]}")
+            return {
+                'error': 'Error parsing Lean metrics', 'details': str(e),
+                'cagr': 0, 'max_drawdown': 1, 'sharpe_ratio': 0, 'avg_profit': 0, 'total_trades': 0,
                 'lean_cli_output': raw_output_for_debugging[:2000]
             }
-        except (ValueError, TypeError) as e:
-            print(f"ValueError/TypeError parsing Lean metrics: {e}. Data was: {str(lean_data)[:500]}")
-            return {
-                'error': 'Data type error parsing Lean metrics', 'details': str(e),
-                'annual_return': 0, 'max_drawdown': -1, 'sharpe_ratio': 0, 'win_rate': 0, 'trades_executed': 0,
-                'lean_cli_output': raw_output_for_debugging[:2000]
-            }
-
-
-# Example usage (optional, for testing this file directly)
+
+# Example usage
 if __name__ == '__main__':
-    from .strategy_utils import generate_next_strategy # For standalone testing
-
-    # Create a dummy strategy for testing
-    # Note: For this to run, config.py needs to be correctly populated with placeholder paths at least.
-    # And Lean CLI needs to be installed and executable via the path in config.py.
-    # This example will likely fail if Lean CLI is not configured and executable.
-
-    print("Attempting to initialize Backtester for standalone test...")
-    try:
-        backtester = Backtester()
-        print("Backtester initialized.")
-
-        test_strategy = generate_next_strategy()
-        print(f"Generated strategy for test: {test_strategy}")
-
-        print("Running backtest_strategy...")
-        # This will try to run Lean CLI. Ensure config.py has a valid LEAN_CLI_PATH (even if it's just "lean")
-        # and that "lean" is in your system PATH or the full path is provided.
-        # The placeholder credentials in config.py are fine for local backtesting.
-        results = backtester.backtest_strategy(test_strategy)
-
-        print(f"\nBacktester executed for strategy {test_strategy.id}.")
-        print(f"Results: {results}")
-
-    except ImportError as e:
-        print(f"ImportError during standalone test: {e}. Make sure config.py exists and is accessible.")
-        print("You might need to run this as a module if direct execution fails due to relative imports: python -m algorithmic_trading_system.backtester")
-    except Exception as e:
-        print(f"An error occurred during standalone test: {e}")
-=======
-            A dictionary containing performance metrics from QuantConnect,
-            or an error dictionary if the backtest failed.
-        """
-        strategy_name = strategy_idea.get('name', 'UnnamedStrategy').replace(' ', '_')
-        unique_project_name = f"{strategy_name}_{datetime.now().strftime('%Y%m%d_%H%M%S_%f')}"
-
-        print(f"Preparing to backtest strategy: {unique_project_name}")
-        print(f"Strategy details: {strategy_idea}")
-
-        try:
-            # 1. Create a LEAN project directory
-            # The bridge script creates projects relative to its own CWD or a specified base path.
-            # For now, let's assume it creates it in a location accessible for LEAN execution.
-            print(f"Attempting to create LEAN project: {unique_project_name}")
-            project_path = self.qc_integration.create_lean_project(project_name=unique_project_name)
-            print(f"LEAN project created at: {project_path}")
-
-            # 2. Generate strategy code from the idea
-            print("Generating strategy code...")
-            strategy_code = self.qc_integration.generate_strategy_code(strategy_idea)
-            # (generate_strategy_code in the bridge writes the main.py to project_path)
-
-            # 3. Run the backtest
-            print(f"Running backtest for project: {unique_project_name} at path: {project_path}...")
-            # The run_backtest method in rd_agent_qc_bridge.py handles writing the code to main.py
-            # and then executing the backtest.
-            results = self.qc_integration.run_backtest(strategy_code, project_path) # project_path is used by bridge to know where main.py is and where to run 'lean backtest'
-
-            if "error" in results:
-                print(f"Warning: Backtest for {unique_project_name} encountered an error: {results['error']}")
-            else:
-                print(f"Backtest completed for {unique_project_name}. Results: {results}")
-
-            return results
-
-        except Exception as e:
-            print(f"An unexpected error occurred during backtesting strategy {unique_project_name}: {e}")
-            return {
-                "error": str(e),
-                "details": "Exception in Backtester.backtest_strategy",
-                "project_name": unique_project_name,
-                "strategy_idea": strategy_idea
-            }
-
-# Example usage (optional, for testing this file directly)
-if __name__ == '__main__':
-    # This import path might need adjustment based on how the project is structured
-    # and how PYTHONPATH is configured. Assuming 'strategy_utils.py' is in the same
-    # directory 'algorithmic_trading_system' which is added to PYTHONPATH.
     from strategy_utils import generate_next_strategy
 
     print("Generating a sample strategy idea for backtesting...")
-    # generate_next_strategy now returns a dict
     strategy_idea_to_test = generate_next_strategy()
     print(f"Strategy Idea: {strategy_idea_to_test}")
 
     backtester = Backtester()
-    print("\nInitializing backtester and starting backtest process...")
+    print("\\nInitializing backtester and starting backtest process...")
     backtest_results = backtester.backtest_strategy(strategy_idea_to_test)
 
-    print(f"\nBacktester execution finished.")
+    print(f"\\nBacktester execution finished.")
     print(f"Strategy Idea Tested: {strategy_idea_to_test.get('name')}")
     print(f"Full Results: {backtest_results}")
 
@@ -417,7 +429,4 @@
         print(f"CAGR: {backtest_results.get('cagr')}")
         print(f"Sharpe Ratio: {backtest_results.get('sharpe_ratio')}")
         print(f"Max Drawdown: {backtest_results.get('max_drawdown')}")
-        print(f"Total Trades: {backtest_results.get('total_trades')}")
-    else:
-        print("No results returned from backtest.")
->>>>>>> 4fde6f43
+        print(f"Total Trades: {backtest_results.get('total_trades')}")